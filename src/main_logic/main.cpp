#include <iostream>
#include <cstdlib>

#include "simulation_logic.cuh"
#include "iterations_wrapper.cuh"
#include "../external/visualization_integration.cuh"


void wrapped_run_iteration_project_nutrients(SimulationMap *const simulation_map, const int *const iteration_number)
{
    for(unsigned int i = 0; i < simulation_map->get_n_of_nodes(); ++i)
        run_iteration_project_nutrients(simulation_map, iteration_number, i);
}

void wrapped_run_iteration_diffuse_trail(SimulationMap *const simulation_map, const int *const iteration_number)
{
    for(unsigned int i = 0; i < simulation_map->get_n_of_nodes(); ++i)
        run_iteration_diffuse_trail(simulation_map, iteration_number, i);
}

void wrapped_run_iteration_process_particles(SimulationMap *const simulation_map, const int *const iteration_number)
{
    for(unsigned int i = 0; i < simulation_map->get_n_of_nodes(); ++i)
        run_iteration_process_particles(simulation_map, iteration_number, i);
}

void wrapped_run_iteration_cleanup(SimulationMap *const simulation_map, int *const iteration_number)
{
    for(unsigned int i = 0; i < simulation_map->get_n_of_nodes(); ++i)
        run_iteration_cleanup(simulation_map, iteration_number, i);
}


int main()
{
    // `malloc`s and `free`s are not replaced with `new`/`delete`s in this function to make it as similar with the
    // main function from main.cu as possible

<<<<<<< HEAD
    *polyhedron = generate_cube(5);
=======
    auto *polyhedron = (Polyhedron *)malloc(sizeof(Polyhedron));
    auto *simulation_map = (SimulationMap *)malloc(sizeof(SimulationMap));
>>>>>>> bf7d6902

    init_simulation_objects(polyhedron, simulation_map);
    init_environment(simulation_map);

    int iteration_number = 0; // Incremented inside of `run_iteration_cleanup`

    RunIterationFunc iteration_runners[] = {(RunIterationFunc)wrapped_run_iteration_project_nutrients,
                                            (RunIterationFunc)wrapped_run_iteration_diffuse_trail,
                                            (RunIterationFunc)wrapped_run_iteration_process_particles,
                                            wrapped_run_iteration_cleanup};

    std::pair<std::string, std::string> visualization_endpoints = get_visualization_endpoints();

    if(!send_model_to_visualization(visualization_endpoints, polyhedron))
    {
        std::cerr << "Error sending http request to visualization. Stopping the simulation process\n";
        destruct_simulation_objects(simulation_map);
        free(polyhedron);
        free(simulation_map);
        return 0;
    }

    while(true)
    {
        for(RunIterationFunc f : iteration_runners)
        {
            f(simulation_map, &iteration_number);
        }

        if(!send_particles_to_visualization(visualization_endpoints, simulation_map->nodes,
                                            simulation_map->get_n_of_nodes()))
        {
            std::cerr << "Error sending http request to visualization. Stopping the simulation process\n";
            break;
        }
    }

    destruct_simulation_objects(polyhedron, simulation_map);
    free(polyhedron);
    free(simulation_map);
}<|MERGE_RESOLUTION|>--- conflicted
+++ resolved
@@ -36,12 +36,8 @@
     // `malloc`s and `free`s are not replaced with `new`/`delete`s in this function to make it as similar with the
     // main function from main.cu as possible
 
-<<<<<<< HEAD
-    *polyhedron = generate_cube(5);
-=======
     auto *polyhedron = (Polyhedron *)malloc(sizeof(Polyhedron));
     auto *simulation_map = (SimulationMap *)malloc(sizeof(SimulationMap));
->>>>>>> bf7d6902
 
     init_simulation_objects(polyhedron, simulation_map);
     init_environment(simulation_map);
@@ -55,27 +51,24 @@
 
     std::pair<std::string, std::string> visualization_endpoints = get_visualization_endpoints();
 
+    bool modelDispatchFail = false;
     if(!send_model_to_visualization(visualization_endpoints, polyhedron))
     {
         std::cerr << "Error sending http request to visualization. Stopping the simulation process\n";
-        destruct_simulation_objects(simulation_map);
-        free(polyhedron);
-        free(simulation_map);
-        return 0;
+        modelDispatchFail = true;
     }
 
-    while(true)
-    {
-        for(RunIterationFunc f : iteration_runners)
-        {
-            f(simulation_map, &iteration_number);
-        }
+    if(!modelDispatchFail) {
+        while (true) {
+            for (RunIterationFunc f : iteration_runners) {
+                f(simulation_map, &iteration_number);
+            }
 
-        if(!send_particles_to_visualization(visualization_endpoints, simulation_map->nodes,
-                                            simulation_map->get_n_of_nodes()))
-        {
-            std::cerr << "Error sending http request to visualization. Stopping the simulation process\n";
-            break;
+            if (!send_particles_to_visualization(visualization_endpoints, simulation_map->nodes,
+                                                 simulation_map->get_n_of_nodes())) {
+                std::cerr << "Error sending http request to visualization. Stopping the simulation process\n";
+                break;
+            }
         }
     }
 

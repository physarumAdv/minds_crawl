#include <iostream>
#include <cstdlib>

#include "simulation_logic.cuh"
#include "simulation_motor.cuh"
#include "../external/visualization_integration.cuh"


void wrapped_run_iteration_project_nutrients(SimulationMap *const simulation_map, const int *const iteration_number)
{
    for(unsigned int i = 0; i < simulation_map->get_n_of_nodes(); ++i)
        run_iteration_project_nutrients(simulation_map, iteration_number, i);
}

void wrapped_run_iteration_diffuse_trail(SimulationMap *const simulation_map, const int *const iteration_number)
{
    for(unsigned int i = 0; i < simulation_map->get_n_of_nodes(); ++i)
        run_iteration_diffuse_trail(simulation_map, iteration_number, i);
}

void wrapped_run_iteration_process_particles(SimulationMap *const simulation_map, const int *const iteration_number)
{
    for(unsigned int i = 0; i < simulation_map->get_n_of_nodes(); ++i)
        run_iteration_process_particles(simulation_map, iteration_number, i);
}

void wrapped_run_iteration_cleanup(SimulationMap *const simulation_map, int *const iteration_number)
{
    for(unsigned int i = 0; i < simulation_map->get_n_of_nodes(); ++i)
        run_iteration_cleanup(simulation_map, iteration_number, i);
}

// The result is stored in the `reflections` array
void get_mapnodes_reflections(SimulationMap *const simulation_map, MapNodeReflection *reflections)
{
    for(unsigned int i = 0; i < simulation_map->get_n_of_nodes(); ++i)
        reflections[i] = get_mapnode_reflection(simulation_map, i);
}


int main()
{
    // `malloc`s and `free`s are not replaced with `new`/`delete`s in this function to make it as similar with the
    // main function from main.cu as possible

    auto *polyhedron = (Polyhedron *)malloc(sizeof(Polyhedron));
    auto *simulation_map = (SimulationMap *)malloc(sizeof(SimulationMap));

    init_simulation_objects(polyhedron, simulation_map);
    init_environment(simulation_map);

    int iteration_number = 0; // Incremented inside of `run_iteration_cleanup`

    int n_of_nodes = simulation_map->get_n_of_nodes();
    auto *mapnodes_reflections = (MapNodeReflection *)malloc(n_of_nodes * sizeof(MapNodeReflection));


    RunIterationFunc iteration_runners[] = {(RunIterationFunc)wrapped_run_iteration_project_nutrients,
                                            (RunIterationFunc)wrapped_run_iteration_diffuse_trail,
                                            (RunIterationFunc)wrapped_run_iteration_process_particles,
                                            wrapped_run_iteration_cleanup};

    std::pair<std::string, std::string> visualization_endpoints = get_visualization_endpoints();

    bool polyhedronDispatchFailed = false;
    if(!send_poly_to_visualization(visualization_endpoints, polyhedron))
    {
        std::cerr << "Error sending http request to visualization. Stopping the simulation process\n";
        polyhedronDispatchFailed = true;
    }

    if(!polyhedronDispatchFailed)
    {
<<<<<<< HEAD
        while (true) {
            get_mapnodes_reflections(simulation_map, mapnodes_reflections);

            for (RunIterationFunc f : iteration_runners) {
                f(simulation_map, &iteration_number);
            }

            if(!send_particles_to_visualization(visualization_endpoints, mapnodes_reflections, n_of_nodes))
=======
        while(true)
        {
            for(RunIterationFunc f : iteration_runners)
            {
                f(simulation_map, &iteration_number);
            }

            if(!send_particles_to_visualization(visualization_endpoints, simulation_map->nodes,
                                                simulation_map->get_n_of_nodes()))
>>>>>>> 4a8223e3
            {
                std::cerr << "Error sending http request to visualization. Stopping the simulation process\n";
                break;
            }
        }
    }

    destruct_simulation_objects(polyhedron, simulation_map);
    free(polyhedron);
    free(simulation_map);
}<|MERGE_RESOLUTION|>--- conflicted
+++ resolved
@@ -71,8 +71,8 @@
 
     if(!polyhedronDispatchFailed)
     {
-<<<<<<< HEAD
-        while (true) {
+        while (true)
+	{
             get_mapnodes_reflections(simulation_map, mapnodes_reflections);
 
             for (RunIterationFunc f : iteration_runners) {
@@ -80,17 +80,6 @@
             }
 
             if(!send_particles_to_visualization(visualization_endpoints, mapnodes_reflections, n_of_nodes))
-=======
-        while(true)
-        {
-            for(RunIterationFunc f : iteration_runners)
-            {
-                f(simulation_map, &iteration_number);
-            }
-
-            if(!send_particles_to_visualization(visualization_endpoints, simulation_map->nodes,
-                                                simulation_map->get_n_of_nodes()))
->>>>>>> 4a8223e3
             {
                 std::cerr << "Error sending http request to visualization. Stopping the simulation process\n";
                 break;

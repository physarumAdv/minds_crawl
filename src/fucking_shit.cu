#include <cmath>
#include <cstdio>

#include "fucking_shit.cuh"
#include "random_generator.cuh"
#include "jones_constants.hpp"
#include "Particle.cuh"
#include "jones_constants.hpp"

namespace jc = jones_constants;


[[nodiscard]] __device__ bool create_particle(MapNode *node)
{
    auto p = new Particle(node, rand0to1() * 2 * M_PI);

    if(node->attach_particle(p))
        return true;

    delete p;
    return false;
}

[[nodiscard]] __device__ bool delete_particle(MapNode *node)
{
    Particle *p = node->get_particle();

    if(!node->detach_particle(p))
        return false;

    delete p;
    return true;
}


__host__ __device__ int count_particles_in_node_window(MapNode *node, int window_size)
{
    for(int i = 0; i < window_size / 2; ++i)
        node = node->get_top()->get_left();

    MapNode *row = node;
    int ans = 0;
    for(int i = 0; i < window_size; ++i)
    {
        MapNode *cur = row;
        for(int j = 0; j < window_size; ++j)
        {
            if(cur->does_contain_particle())
                ++ans;
            cur = cur->get_right();
        }
        row = row->get_bottom();
    }

    return ans;
}


__device__ bool random_death_test(MapNode *node)
{
    if(rand0to1() < jc::random_death_probability)
    {
        if(!delete_particle(node))
        {
            // This is what called "undefined behaviour" in the docs :)
            printf("%s:%d - this line should never be reached", __FILE__, __LINE__);
            return false; // Particle was not removed
        }
        return true; // Particle was removed
    }
    return false; // Particle was not removed
}

__device__ bool death_test(MapNode *node)
{
    int particles_in_window = count_particles_in_node_window(node, jc::sw);
    if(jc::smin <= particles_in_window && particles_in_window <= jc::smax)
    {/* if in survival range, then stay alive */}
    else
    {
        if(!delete_particle(node))
        {
            // This is what called "undefined behaviour" in the docs :)
            printf("%s:%d - this line should never be reached", __FILE__, __LINE__);
            return false; // Particle was not removed
        }
        return true; // Particle was removed
    }
    return false; // Particle was not removed
}

__device__ void division_test(MapNode *node)
{
    int particle_window = count_particles_in_node_window(node, jc::gw);
    if(jc::gmin <= particle_window && particle_window <= jc::gmax)
    {
        if(rand0to1() <= jc::division_probability)
        {
            MapNode *row = node->get_top()->get_left();
            for(int i = 0; i < 3; ++i)
            {
                MapNode *cur = row;
                for(int j = 0; j < 3; ++j)
                {
                    if(create_particle(cur)) // If new particle was successfully created
                        return;
                    cur = cur->get_right();
                }
                row = row->get_bottom();
            }
        }
    }
}


__host__ __device__ MapNode *find_nearest_mapnode_greedy(const SpacePoint &dest, MapNode *const start)
{
    MapNode *current = start;
    double current_dist = get_distance(dest, current->get_coordinates());
    while(true)
    {
        bool found_better = false;
        for(auto next : {current->get_left(), current->get_top(), current->get_right(), current->get_bottom()})
        {
            double next_dist = get_distance(dest, next->get_coordinates());
            if(next_dist < current_dist)
            {
                current = next;
                current_dist = next_dist;
                found_better = true;
                break;
            }
        }
        if(!found_better)
            break;
    }
    return current;
}

__host__ __device__ MapNode *find_nearest_mapnode(const Polyhedron *const polyhedron, const SpacePoint &dest,
                                                  MapNode *const start)
{
    Face *dest_face = polyhedron->find_face_by_point(dest);

    if(start != nullptr)
    {
        MapNode *ans = find_nearest_mapnode_greedy(dest, start);
        if(*ans->get_face() == *dest_face)
            return ans;
    }

    return find_nearest_mapnode_greedy(dest, dest_face->get_node());
}

#ifdef COMPILE_FOR_CPU

unsigned long long atomicCAS(unsigned long long *address, const unsigned long long compare,
                             const unsigned long long val)
{
    unsigned long long ans = *address;

    if(*address == compare)
        *address = val;

    return ans;
}

int atomicAdd(int *address, int value)
{
    int ans = *address;
    *address += value;
    return ans;
}

double atomicAdd(double *address, double value)
{
    double ans = *address;
    *address += value;
    return ans;
}

#endif //COMPILE_FOR_CPU

// The following code is compied from https://stackoverflow.com/a/62094892/11248508 and modified (@kolayne can explain)
// `address` CANNOT be pointer to const, because we are trying to edit memory by it's address
__device__ bool atomicCAS(bool *const address, const bool compare, const bool val)
{
<<<<<<< HEAD
    auto addr = (unsigned long long)address;
    unsigned long long pos = addr & 3U;  // byte position within the int
    auto *int_addr = (unsigned long long *)(addr - pos);  // int-aligned address
    unsigned long long old = *int_addr, assumed, ival;
=======
    static_assert(sizeof(base_atomic_type) > 1, "The local atomicCAS implementation won't work if `base_atomic_type"
                                                   "type size <= 1");
    static_assert((sizeof(base_atomic_type) - 1 & sizeof(base_atomic_type)) == 0,
            "The local atomicCAS implementation won't work if `base_atomic_type` type size is not a power of 2");

    
    auto addr = (base_atomic_type)address;
    base_atomic_type pos = addr & (sizeof(base_atomic_type) - 1);  // byte position within the int
    auto *int_addr = (base_atomic_type *)(addr - pos);  // int-aligned address
    base_atomic_type old = *int_addr, assumed, ival;
>>>>>>> 502da16e

    bool current_value;

    do
    {
        current_value = (bool)(old & ((0xFFU) << (8 * pos)));

        if(current_value != compare) // If we expected that bool to be different, then
            break; // stop trying to update it and just return it's current value

        assumed = old;
        if(val)
            ival = old | (1U << (8 * pos));
        else
            ival = old & (~((0xFFU) << (8 * pos)));
        old = atomicCAS(int_addr, assumed, ival);
    } while(assumed != old);

    return current_value;
}

// I (Nikolay Nechaev, @kolayne) have no idea why the fuck the following only works with #else. If you're reading this
// and now why, PLEASE, contact me and tell me
#if !defined(__CUDA_ARCH__) || __CUDA_ARCH__ >= 600
#else
// The following code is from https://docs.nvidia.com/cuda/cuda-c-programming-guide/index.html#atomic-functions and
// slightly changed (@kolayne can explain)
__device__ double atomicAdd(double* address, double val)
{
    auto* address_as_ull = (unsigned long long int*)address;
    unsigned long long int old = *address_as_ull, assumed;

    do {
        assumed = old;
        old = atomicCAS(address_as_ull, assumed, __double_as_longlong(val + __longlong_as_double(assumed)));

    // Note: uses integer comparison to avoid hang in case of NaN (since NaN != NaN)
    } while (assumed != old);

    return __longlong_as_double(old);
}
#endif // !defined(__CUDA_ARCH__) || __CUDA_ARCH__ >= 600<|MERGE_RESOLUTION|>--- conflicted
+++ resolved
@@ -1,4 +1,8 @@
+#ifdef COMPILE_FOR_CPU
 #include <cmath>
+#endif //COMPILE_FOR_CPU
+
+#include <initializer_list>
 #include <cstdio>
 
 #include "fucking_shit.cuh"
@@ -154,10 +158,9 @@
 
 #ifdef COMPILE_FOR_CPU
 
-unsigned long long atomicCAS(unsigned long long *address, const unsigned long long compare,
-                             const unsigned long long val)
-{
-    unsigned long long ans = *address;
+base_atomic_type atomicCAS(base_atomic_type *address, const base_atomic_type compare, const base_atomic_type val)
+{
+    base_atomic_type ans = *address;
 
     if(*address == compare)
         *address = val;
@@ -165,14 +168,14 @@
     return ans;
 }
 
-int atomicAdd(int *address, int value)
-{
-    int ans = *address;
+base_atomic_type atomicAdd(base_atomic_type *address, const base_atomic_type value)
+{
+    base_atomic_type ans = *address;
     *address += value;
     return ans;
 }
 
-double atomicAdd(double *address, double value)
+double atomicAdd(double *address, const double value)
 {
     double ans = *address;
     *address += value;
@@ -185,23 +188,16 @@
 // `address` CANNOT be pointer to const, because we are trying to edit memory by it's address
 __device__ bool atomicCAS(bool *const address, const bool compare, const bool val)
 {
-<<<<<<< HEAD
-    auto addr = (unsigned long long)address;
-    unsigned long long pos = addr & 3U;  // byte position within the int
-    auto *int_addr = (unsigned long long *)(addr - pos);  // int-aligned address
-    unsigned long long old = *int_addr, assumed, ival;
-=======
     static_assert(sizeof(base_atomic_type) > 1, "The local atomicCAS implementation won't work if `base_atomic_type"
                                                    "type size <= 1");
     static_assert((sizeof(base_atomic_type) - 1 & sizeof(base_atomic_type)) == 0,
             "The local atomicCAS implementation won't work if `base_atomic_type` type size is not a power of 2");
 
-    
+
     auto addr = (base_atomic_type)address;
     base_atomic_type pos = addr & (sizeof(base_atomic_type) - 1);  // byte position within the int
     auto *int_addr = (base_atomic_type *)(addr - pos);  // int-aligned address
     base_atomic_type old = *int_addr, assumed, ival;
->>>>>>> 502da16e
 
     bool current_value;
 

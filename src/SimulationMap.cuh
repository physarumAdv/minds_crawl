--- conflicted
+++ resolved
@@ -44,13 +44,9 @@
 
 
     /// Pointer-represented array of nodes on the map
-    MapNode *const nodes;
+    MapNode *nodes;
 
-<<<<<<< HEAD
-    /// The polyhedron simulation is running on
-=======
-    /// Pointer to the polyhedron simulation is runned on
->>>>>>> 040a533c
+    /// Pointer to the polyhedron simulation is running on
     Polyhedron *const polyhedron;
 
 private:

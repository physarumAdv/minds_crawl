--- conflicted
+++ resolved
@@ -7,12 +7,8 @@
 
 namespace jc = jones_constants;
 
-<<<<<<< HEAD
 
-__device__ Particle::Particle(const Polyhedron *polyhedron, int polyhedron_face,
-=======
-__device__ Particle::Particle(const Polyhedron *const polyhedron, int polyhedron_face_id,
->>>>>>> 86c93ebd
+__device__ Particle::Particle(const Polyhedron *polyhedron, int polyhedron_face_id,
                               SpacePoint coordinates, double angle)
 {
     this->coordinates = coordinates;
@@ -27,12 +23,8 @@
     this->init_left_right_sensors();
 }
 
-<<<<<<< HEAD
 
 __device__ SpacePoint Particle::rotate_point_angle(SpacePoint radius, double angle) const
-=======
-__device__ SpacePoint Particle::rotate_point_angle(SpacePoint radius, double angle)
->>>>>>> 86c93ebd
 {
     double angle_cos = cos(angle);
     return (1 - angle_cos) * (this->normal * radius) * this->normal + angle_cos * radius +

--- conflicted
+++ resolved
@@ -1,5 +1,4 @@
 #include "Particle.cuh"
-#include "MapNode.cuh"
 #include "fucking_shit.cuh"
 #include "random_generator.cuh"
 #include "jones_constants.hpp"
@@ -8,7 +7,7 @@
 
 
 __device__ Particle::Particle(MapNode *map_node, double angle) :
-        coordinates(map_node->coordinates), map_node(map_node)
+        coordinates(map_node->get_coordinates()), map_node(map_node)
 {
     Face &current_face = map_node->get_polyhedron()->faces[map_node->get_face_id()];
     normal = current_face.normal;
@@ -19,28 +18,27 @@
 }
 
 
-<<<<<<< HEAD
 __device__ SpacePoint Particle::rotate_point_from_agent(SpacePoint radius, double angle) const
 {
     return relative_point_rotation(coordinates, coordinates + radius, normal, angle);
 }
-=======
+
+
 __device__ void Particle::do_motor_behaviours()
 {
     if(rand0to1() < jc::pcd)
     {
         rotate(rand0to1() * 2 * M_PI);
     }
->>>>>>> 040a533c
 
     SpacePoint end = get_projected_vector_end(coordinates, coordinates + direction_vector,
-                                              map_node->polyhedron_face_id, map_node->polyhedron);
-    MapNode *new_node = find_nearest_mapnode(map_node->polyhedron, end, map_node);
+                                              map_node->get_face_id(), map_node->get_polyhedron());
+    MapNode *new_node = find_nearest_mapnode(map_node->get_polyhedron(), end, map_node);
     if(new_node->attach_particle(this)) // If can reattach myself to that node
     {
         map_node->detach_particle(this);
         map_node = new_node;
-        normal = map_node->polyhedron->faces[map_node->polyhedron_face_id].normal;
+        normal = map_node->get_polyhedron()->faces[map_node->get_face_id()].normal;
     }
     if(*new_node == *map_node) // If either just reattached myself successfully or trying to move to the same node
     {
@@ -55,20 +53,12 @@
 
 __device__ void Particle::do_sensory_behaviours()
 {
-<<<<<<< HEAD
     Polyhedron *p = map_node->get_polyhedron();
-
-    double trail_l = find_nearest_mapnode(p, rotate_point_from_agent(direction_vector, -jc::sa), map_node)->trail;
-    double trail_m = find_nearest_mapnode(p, direction_vector, map_node)->trail;
-    double trail_r = find_nearest_mapnode(p, rotate_point_from_agent(direction_vector, jc::ra), map_node)->trail;
-=======
-    Polyhedron *p = map_node->polyhedron;
     SpacePoint m_sensor_direction = direction_vector * jc::so / jc::speed;
 
-    double trail_l = find_nearest_mapnode(p, rotate_point_angle(m_sensor_direction, -jc::sa), map_node)->trail;
-    double trail_m = find_nearest_mapnode(p, rotate_point_angle(m_sensor_direction, 0.), map_node)->trail;
-    double trail_r = find_nearest_mapnode(p, rotate_point_angle(m_sensor_direction, jc::sa), map_node)->trail;
->>>>>>> 040a533c
+    double trail_l = find_nearest_mapnode(p, rotate_point_from_agent(m_sensor_direction, -jc::sa), map_node)->trail;
+    double trail_m = find_nearest_mapnode(p, m_sensor_direction, map_node)->trail;
+    double trail_r = find_nearest_mapnode(p, rotate_point_from_agent(m_sensor_direction, jc::sa), map_node)->trail;
 
     if((trail_m > trail_l) && (trail_m > trail_r)) // m > l, r
         return;
@@ -89,10 +79,7 @@
 
 __device__ void Particle::rotate(double angle)
 {
-<<<<<<< HEAD
     direction_vector = rotate_point_from_agent(direction_vector, angle);
-=======
-    direction_vector = rotate_point_angle(direction_vector, angle);
 }
 
 
@@ -136,19 +123,10 @@
 }
 
 
-__device__ SpacePoint Particle::rotate_point_angle(SpacePoint radius, double angle) const
-{
-    double angle_cos = cos(angle);
-    SpacePoint new_point = (1 - angle_cos) * (normal * radius) * normal + angle_cos * radius +
-                           sin(angle) * (normal % radius) + coordinates;
-    return get_projected_vector_end(coordinates, new_point, map_node->polyhedron_face_id, map_node->polyhedron);
-}
-
-
 __device__ int find_face_next_to_edge(SpacePoint a, SpacePoint b, int current_face_id, Polyhedron *polyhedron)
 {
     for(int i = 0; i < polyhedron->n_of_faces; ++i)
-        if(polyhedron->faces[i].id != current_face_id && is_edge_belongs_face(a, b, &polyhedron->faces[i]))
+        if(polyhedron->faces[i].id != current_face_id && does_edge_belong_to_face(a, b, &polyhedron->faces[i]))
             return i;
     return current_face_id;
 }
@@ -164,5 +142,4 @@
             flag2 = true;
     }
     return flag1 && flag2;
->>>>>>> 040a533c
 }
--- conflicted
+++ resolved
@@ -169,12 +169,9 @@
  */
 __host__ __device__ MapNode *find_nearest_mapnode(const Polyhedron *polyhedron, const SpacePoint &dest,
                                                   MapNode *start = nullptr);
-<<<<<<< HEAD
-=======
 
 
 typedef unsigned long long base_atomic_type;
->>>>>>> 502da16e
 
 
 #ifdef COMPILE_FOR_CPU
@@ -190,20 +187,7 @@
  *
  * @returns Value of `*address` before update (doesn't matter was it really updated)
  */
-<<<<<<< HEAD
-unsigned long long atomicCAS(unsigned long long *address, const unsigned long long compare,
-                             const unsigned long long val);
-=======
-base_atomic_type atomicCAS(base_atomic_type *address, const base_atomic_type compare, const base_atomic_type val)
-{
-    base_atomic_type ans = *address;
-
-    if(*address == compare)
-        *address = val;
-
-    return ans;
-}
->>>>>>> 502da16e
+base_atomic_type atomicCAS(base_atomic_type *address, const base_atomic_type compare, const base_atomic_type val);
 
 /**
  * Thread-unsafe version of atomicAdd (for CPU)
@@ -213,25 +197,14 @@
  * @param address Pointer to the variable being updated
  * @param value Value being added to the variable being updated
  */
-<<<<<<< HEAD
-int atomicAdd(int *address, int value);
-=======
-base_atomic_type atomicAdd(base_atomic_type *address, base_atomic_type value)
-{
-    base_atomic_type ans = *address;
-
-    *address += value;
-
-    return ans;
-}
->>>>>>> 502da16e
+base_atomic_type atomicAdd(base_atomic_type *address, const base_atomic_type value);
 
 /**
  * Thread-unsafe version of atomicAdd (for CPU)
  *
  * @overload atomicAdd
  */
-double atomicAdd(double *address, double value);
+double atomicAdd(double *address, const double value);
 
 #endif //COMPILE_FOR_CPU
 

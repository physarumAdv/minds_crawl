--- conflicted
+++ resolved
@@ -2,21 +2,15 @@
 #define MIND_S_CRAWL_COMMON_CUH
 
 
-<<<<<<< HEAD
-#include <utility>
-
-
-#define stop_all_threads_except_first if(threadIdx.x || threadIdx.y || threadIdx.z || \
-=======
 #include <cstdlib>
 #include <cstring>
+#include <utility>
 
 
 #ifdef COMPILE_FOR_CPU
 #define STOP_ALL_THREADS_EXCEPT_FIRST
 #else
 #define STOP_ALL_THREADS_EXCEPT_FIRST if(threadIdx.x || threadIdx.y || threadIdx.z || \
->>>>>>> 040a533c
         blockIdx.x || blockIdx.y || blockIdx.z) return
 #endif //COMPILE_FOR_CPU
 
@@ -32,7 +26,7 @@
  * @returns Pointer to a copied array
  */
 template<class T>
-__device__ T *malloc_and_copy(T *source, int count)
+__device__ T *malloc_and_copy(const T *const source, int count)
 {
     T *new_array = (T *)malloc(count * sizeof(T));
     for(int i = 0; i < count; ++i)

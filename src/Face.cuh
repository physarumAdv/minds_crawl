#ifndef MIND_S_CRAWL_FACE_CUH
#define MIND_S_CRAWL_FACE_CUH


#include "SpacePoint.cuh"
#include "common.cuh"

/**
 * Returns the normal to faces defined by vertices
 *
 * @param vertices Array of vertices' numbers that belong to the same face
 *
 * @returns Normal to face
 */
__device__ SpacePoint get_normal(const SpacePoint *vertices);


class MapNode;

class Polyhedron;

/// Object describing a polyhedron face
class Face
{
public:
    /**
     * Creates a `Face` object
     *
     * @param id Identifier of the polyhedron face
     * @param vertices Array of polyhedron vertices that belong to the face.
     *      Must be ordered in a special way (see note below)
     * @param n_of_vertices Number of vertices on the face
     * @param node Some node laying on the face
     *
     * @note The vertices order. Looking on a face <b>from outside</b> the polyhedron, some vertex (let's call it A)
     * must be saved to vertices[0]. It's neighbour clockwise - vertex B (B is next to A clockwise) must be saved to
     * vertices[1] and so on. Assuming there are N vertices in total, A's neighbors are B clockwise and
     * X counterclockwise, X must be saved to vertices[N - 2], and A must be saved <b>again</b> to vertices[N - 1]
     */
    __device__ Face(int id, const SpacePoint *vertices, int n_of_vertices);

    /// Forbids copying `Face` objects
    __host__ __device__ Face(const Face &) = delete;

    /// Destructs a `Face` object
    __device__ ~Face();


    /**
     * Attaches given node to the face if the node lays on it, otherwise nothing happens
     *
     * @param node Node laying on the face
     * @param polyhedron Polyhedron in simulation
     */
    __device__ void set_node(MapNode *node, Polyhedron *polyhedron);

    /**
     * Returns a pointer to some node laying on the face
     *
     * @returns Pointer to some node laying on the face if it exists, otherwise `nullptr`
     */
    __device__ MapNode *get_node() const;


    /// An identifier of the face of a `Polyhedron`
    const int id;

    /// Array of vertices that belong to the face (represented as described in the constructor)
    const SpacePoint *const vertices;

    /// Number of vertices on the face
    const int n_of_vertices;

    /// Normal to the face
    const SpacePoint normal;

<<<<<<< HEAD
private:
    /// Pointer to some node laying on the face
    MapNode *node;
=======
    /// Pointer to some node laying on the face
    MapNode *const node;
>>>>>>> 040a533c
};


/**
 * Checks whether two `Face`s are same (checked using ids)
 *
 * @param a `Face` object
 * @param b `Face` object
 *
 * @returns `true` if two faces have same ids, `false` otherwise
 */
bool operator==(const Face &a, const Face &b);


#endif //MIND_S_CRAWL_FACE_CUH<|MERGE_RESOLUTION|>--- conflicted
+++ resolved
@@ -74,14 +74,9 @@
     /// Normal to the face
     const SpacePoint normal;
 
-<<<<<<< HEAD
 private:
     /// Pointer to some node laying on the face
     MapNode *node;
-=======
-    /// Pointer to some node laying on the face
-    MapNode *const node;
->>>>>>> 040a533c
 };
 
 

--- conflicted
+++ resolved
@@ -8,14 +8,13 @@
     double x, y, z;
 };
 
-<<<<<<< HEAD
+
 /// The origin of space
-__device__ SpacePoint origin = {0, 0, 0};
+__device__ const SpacePoint origin = {0, 0, 0};
 
-=======
-__device__ SpacePoint origin = {0, 0, 0};
-__device__ double eps = 1 / (1000 * 100 * 100);
->>>>>>> 86c93ebd
+/// Observational error constant
+__device__ const double eps = 1. / (1000 * 100 * 100);
+
 
 /**
  * Returns the sum of two vectors in space

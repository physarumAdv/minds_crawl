--- conflicted
+++ resolved
@@ -3,15 +3,9 @@
 #include "Polyhedron.cuh"
 
 
-<<<<<<< HEAD
-__device__ MapNode::MapNode(Polyhedron *const polyhedron, Face *polyhedron_face, SpacePoint coordinates) :
+__device__ MapNode::MapNode(Polyhedron *polyhedron, Face *polyhedron_face, SpacePoint coordinates) :
         trail(0), temp_trail(0), left(nullptr), top(nullptr), right(nullptr), bottom(nullptr), polyhedron(polyhedron),
         polyhedron_face(polyhedron_face), coordinates(coordinates), contains_food(false), particle(nullptr)
-=======
-__device__ MapNode::MapNode(Polyhedron *polyhedron, Face *polyhedron_face, SpacePoint coordinates) :
-        polyhedron(polyhedron), trail(0), contains_food(false), coordinates(coordinates),
-        polyhedron_face(polyhedron_face), left(nullptr), top(nullptr), right(nullptr), bottom(nullptr)
->>>>>>> aafed69d
 {}
 
 __host__ __device__ MapNode &MapNode::operator=(MapNode &&other) noexcept

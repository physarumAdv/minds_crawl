--- conflicted
+++ resolved
@@ -1,12 +1,9 @@
-<<<<<<< HEAD
 #ifdef COMPILE_FOR_CPU
 #include <cmath>
-#endif
-=======
-#include <cmath>
+#endif //COMPILE_FOR_CPU
+
 #include <cstdlib>
 #include <utility>
->>>>>>> 502da16e
 
 #include "Polyhedron.cuh"
 #include "common.cuh"

--- conflicted
+++ resolved
@@ -31,25 +31,15 @@
 cmake --build . -- -j`nproc`
 ```
 
-<<<<<<< HEAD
 ## Executing
-=======
-### Executing
 
->>>>>>> 4a8223e3
 To run the application, you have to:
 
 1.  Start a visualization app (we recommend [this one](https://github.com/physarumAdv/Physarum_webGL))
 
 2.  Create a directory `config` in the process's **working directory** with a file `visualization_endpoint.txt` inside
-<<<<<<< HEAD
-it, containing 2 urls which accepts the simulated data (the first url for particles and the second for polyhedron. An example is
-in [config/visualization_endpoint_example.txt](config/visualization_endpoint_example.txt))
-=======
-    it, containing 2 urls which accepts the simulated data (One url for particles and one for polyhedron. An example is
-    in
-    [local/visualization_endpoint_example.txt](config/visualization_endpoint_example.txt))
->>>>>>> 4a8223e3
+    it, containing 2 urls which accepts the simulated data (the first url for particles and the second for polyhedron. An example is
+    in [config/visualization_endpoint_example.txt](config/visualization_endpoint_example.txt))
 
 ## Authors
 
